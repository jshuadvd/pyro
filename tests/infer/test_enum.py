--- conflicted
+++ resolved
@@ -1317,12 +1317,8 @@
         pyro.sample("x", dist.Categorical(probs_x))
         pyro.sample("z", dist.Categorical(probs_z), obs=torch.tensor(0))
 
-<<<<<<< HEAD
     @config_enumerate(default="parallel")
-=======
-    @config_enumerate(default="parallel", expand=False)
     @poutine.scale(scale=scale)
->>>>>>> df34e45c
     def guide():
         probs_x = pyro.param("guide_probs_x")
         pyro.sample("x", dist.Categorical(probs_x))
@@ -1367,12 +1363,8 @@
         x = pyro.sample("x", dist.Categorical(probs_x))
         pyro.sample("z", dist.Categorical(probs_yz[x]), obs=torch.tensor(0))
 
-<<<<<<< HEAD
     @config_enumerate(default="parallel")
-=======
-    @config_enumerate(default="parallel", expand=False)
     @poutine.scale(scale=scale)
->>>>>>> df34e45c
     def guide():
         probs_x = pyro.param("guide_probs_x")
         pyro.sample("x", dist.Categorical(probs_x))
@@ -1405,7 +1397,7 @@
         x = pyro.sample("x", dist.Categorical(probs_x))
         with poutine.scale(scale=scale):
             y = pyro.sample("y", dist.Categorical(probs_y[x]),
-                            infer={"enumerate": "parallel", "expand": False})
+                            infer={"enumerate": "parallel"})
             pyro.sample("z", dist.Categorical(probs_z[y]), obs=torch.tensor(0))
 
     def hand_model():
@@ -1417,7 +1409,7 @@
         with poutine.scale(scale=scale):
             pyro.sample("z", dist.Categorical(probs_yz[x]), obs=torch.tensor(0))
 
-    @config_enumerate(default="parallel", expand=False)
+    @config_enumerate(default="parallel")
     def guide():
         probs_x = pyro.param("guide_probs_x")
         pyro.sample("x", dist.Categorical(probs_x))
@@ -1451,15 +1443,9 @@
         probs_y = pyro.param("model_probs_y")
         probs_z = pyro.param("model_probs_z")
         x = pyro.sample("x", dist.Categorical(probs_x))
-<<<<<<< HEAD
-        y = pyro.sample("y", dist.Categorical(probs_y[x]),
-                        infer={"enumerate": "parallel"})
-        with pyro.iarange("data", len(data)):
-            pyro.sample("z", dist.Categorical(probs_z[y]), obs=data)
-=======
         with poutine.scale(scale=scale):
             y = pyro.sample("y", dist.Categorical(probs_y[x]),
-                            infer={"enumerate": "parallel", "expand": False})
+                            infer={"enumerate": "parallel"})
             if num_masked == num_samples:
                 with pyro.iarange("data", len(data)):
                     pyro.sample("z", dist.Categorical(probs_z[y]), obs=data)
@@ -1467,7 +1453,6 @@
                 with pyro.iarange("data", len(data)):
                     with poutine.mask(mask=torch.arange(num_samples) < num_masked):
                         pyro.sample("z", dist.Categorical(probs_z[y]), obs=data)
->>>>>>> df34e45c
 
     def hand_model(data):
         probs_x = pyro.param("model_probs_x")
@@ -1515,22 +1500,16 @@
         probs_z = pyro.param("model_probs_z")
         x = pyro.sample("x", dist.Categorical(probs_x))
         with pyro.iarange("data", len(data)):
-<<<<<<< HEAD
-            y = pyro.sample("y", dist.Categorical(probs_y[x]),
-                            infer={"enumerate": "parallel"})
-            pyro.sample("z", dist.Categorical(probs_z[y]), obs=data)
-=======
             with poutine.scale(scale=scale):
                 if num_masked == num_samples:
                     y = pyro.sample("y", dist.Categorical(probs_y[x]),
-                                    infer={"enumerate": "parallel", "expand": False})
+                                    infer={"enumerate": "parallel"})
                     pyro.sample("z", dist.Categorical(probs_z[y]), obs=data)
                 else:
                     with poutine.mask(mask=torch.arange(num_samples) < num_masked):
                         y = pyro.sample("y", dist.Categorical(probs_y[x]),
-                                        infer={"enumerate": "parallel", "expand": False})
+                                        infer={"enumerate": "parallel"})
                         pyro.sample("z", dist.Categorical(probs_z[y]), obs=data)
->>>>>>> df34e45c
 
     def hand_model(data):
         probs_x = pyro.param("model_probs_x")
@@ -1578,24 +1557,17 @@
         probs_y = pyro.param("model_probs_y")
         probs_z = pyro.param("model_probs_z")
         with pyro.iarange("data", len(data)):
-<<<<<<< HEAD
-            x = pyro.sample("x", dist.Categorical(probs_x))
-            y = pyro.sample("y", dist.Categorical(probs_y[x]),
-                            infer={"enumerate": "parallel"})
-            pyro.sample("z", dist.Categorical(probs_z[y]), obs=data)
-=======
             if num_masked == num_samples:
                 x = pyro.sample("x", dist.Categorical(probs_x))
                 y = pyro.sample("y", dist.Categorical(probs_y[x]),
-                                infer={"enumerate": "parallel", "expand": False})
+                                infer={"enumerate": "parallel"})
                 pyro.sample("z", dist.Categorical(probs_z[y]), obs=data)
             else:
                 with poutine.mask(mask=torch.arange(num_samples) < num_masked):
                     x = pyro.sample("x", dist.Categorical(probs_x))
                     y = pyro.sample("y", dist.Categorical(probs_y[x]),
-                                    infer={"enumerate": "parallel", "expand": False})
+                                    infer={"enumerate": "parallel"})
                     pyro.sample("z", dist.Categorical(probs_z[y]), obs=data)
->>>>>>> df34e45c
 
     @poutine.scale(scale=scale)
     def hand_model(data):
@@ -1607,12 +1579,8 @@
             x = pyro.sample("x", dist.Categorical(probs_x))
             pyro.sample("z", dist.Categorical(probs_yz[x]), obs=data[:num_masked])
 
-<<<<<<< HEAD
+    @poutine.scale(scale=scale)
     @config_enumerate(default="parallel")
-=======
-    @poutine.scale(scale=scale)
-    @config_enumerate(default="parallel", expand=False)
->>>>>>> df34e45c
     def guide(data):
         probs_x = pyro.param("guide_probs_x")
         with pyro.iarange("data", len(data)):
@@ -1644,7 +1612,7 @@
     def auto_guide(data):
         mixture_probs = pyro.param("mixture_probs")
         pyro.sample("which", dist.Categorical(mixture_probs),
-                    infer={"enumerate": "parallel", "expand": False})
+                    infer={"enumerate": "parallel"})
 
     # Second consider explicit enumeration in the model, where we
     # marginalize out the `which` variable by hand.
