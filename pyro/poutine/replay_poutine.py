--- conflicted
+++ resolved
@@ -47,16 +47,6 @@
         so that poutines below it do not execute their sample functions at that site.
         """
         if msg["name"] in self.sites:
-            if msg["type"] == "map_data":
-                guide_type = self.guide_trace[msg["name"]]["type"]
-                assert self.guide_trace[msg["name"]]["type"] == "map_data", \
-                    "{} is {}, not map_data, in guide_trace".format(msg["name"],
-                                                                    guide_type)
-                msg["indices"] = self.guide_trace[msg["name"]]["indices"]
-                msg["batch_size"] = self.guide_trace[msg["name"]]["batch_size"]
-                msg["batch_dim"] = self.guide_trace[msg["name"]]["batch_dim"]
-
-            # dont reexecute
             if msg["type"] == "sample":
                 msg["done"] = True
                 msg["ret"] = self.guide_trace[msg["name"]]["value"]
@@ -89,25 +79,4 @@
             return super(ReplayPoutine, self)._pyro_sample(msg)  # , name, fn, *args, **kwargs)
         else:
             raise ValueError(
-<<<<<<< HEAD
-                "something went wrong with replay conditions at site " + name)
-
-    def _pyro_map_data(self, msg):
-        """
-        :param msg: current message at a trace site.
-        :returns: the result of running the site function on the data.
-
-        Instead of sampling new batch indices,
-        uses the batch indices from the guide trace,
-        already provided by _prepare_site.
-        """
-        name, data, fn, batch_size, batch_dim = \
-            msg["name"], msg["data"], msg["fn"], msg["batch_size"], msg["batch_dim"]
-        scale = pyro.util.get_batch_scale(data, batch_size, batch_dim)
-        msg["fn"] = LambdaPoutine(fn, name, scale)
-        ret = super(ReplayPoutine, self)._pyro_map_data(msg)
-        msg["fn"] = fn
-        return ret
-=======
-                "something went wrong with replay conditions at site " + name)
->>>>>>> 97eac68e
+                "something went wrong with replay conditions at site " + name)