from __future__ import absolute_import, division, print_function

import warnings
from operator import itemgetter

import networkx
import torch

import pyro
from pyro.distributions.util import is_identically_zero
from pyro.infer import ELBO
from pyro.infer.enum import iter_importance_traces
from pyro.infer.util import MultiFrameTensor, get_iarange_stacks, torch_backward, torch_data_sum
from pyro.util import detach_iterable, is_nan


def _get_baseline_options(site):
    """
    Extracts baseline options from ``site["infer"]["baseline"]``.
    """
    # XXX default for baseline_beta currently set here
    options_dict = site["infer"].get("baseline", {}).copy()
    options_tuple = (options_dict.pop('nn_baseline', None),
                     options_dict.pop('nn_baseline_input', None),
                     options_dict.pop('use_decaying_avg_baseline', False),
                     options_dict.pop('baseline_beta', 0.90),
                     options_dict.pop('baseline_value', None))
    if options_dict:
        raise ValueError("Unrecognized baseline options: {}".format(options_dict.keys()))
    return options_tuple


def _compute_downstream_costs(model_trace, guide_trace,  #
                              non_reparam_nodes):
    # recursively compute downstream cost nodes for all sample sites in model and guide
    # (even though ultimately just need for non-reparameterizable sample sites)
    # 1. downstream costs used for rao-blackwellization
    # 2. model observe sites (as well as terms that arise from the model and guide having different
    # dependency structures) are taken care of via 'children_in_model' below
    topo_sort_guide_nodes = list(reversed(list(networkx.topological_sort(guide_trace))))
    topo_sort_guide_nodes = [x for x in topo_sort_guide_nodes
                             if guide_trace.nodes[x]["type"] == "sample"]
    ordered_guide_nodes_dict = {n: i for i, n in enumerate(topo_sort_guide_nodes)}

    downstream_guide_cost_nodes = {}
    downstream_costs = {}
    stacks = get_iarange_stacks(model_trace)

    for node in topo_sort_guide_nodes:
        downstream_costs[node] = MultiFrameTensor((stacks[node],
                                                   model_trace.nodes[node]['log_prob'] -
                                                   guide_trace.nodes[node]['log_prob']))
        nodes_included_in_sum = set([node])
        downstream_guide_cost_nodes[node] = set([node])
        # make more efficient by ordering children appropriately (higher children first)
        children = [(k, -ordered_guide_nodes_dict[k]) for k in guide_trace.successors(node)]
        sorted_children = sorted(children, key=itemgetter(1))
        for child, _ in sorted_children:
            child_cost_nodes = downstream_guide_cost_nodes[child]
            downstream_guide_cost_nodes[node].update(child_cost_nodes)
            if nodes_included_in_sum.isdisjoint(child_cost_nodes):  # avoid duplicates
                downstream_costs[node].add(*downstream_costs[child].items())
                # XXX nodes_included_in_sum logic could be more fine-grained, possibly leading
                # to speed-ups in case there are many duplicates
                nodes_included_in_sum.update(child_cost_nodes)
        missing_downstream_costs = downstream_guide_cost_nodes[node] - nodes_included_in_sum
        # include terms we missed because we had to avoid duplicates
        for missing_node in missing_downstream_costs:
            downstream_costs[node].add((stacks[missing_node],
                                        model_trace.nodes[missing_node]['log_prob'] -
                                        guide_trace.nodes[missing_node]['log_prob']))

    # finish assembling complete downstream costs
    # (the above computation may be missing terms from model)
    for site in non_reparam_nodes:
        children_in_model = set()
        for node in downstream_guide_cost_nodes[site]:
            children_in_model.update(model_trace.successors(node))
        # remove terms accounted for above
        children_in_model.difference_update(downstream_guide_cost_nodes[site])
        for child in children_in_model:
            assert (model_trace.nodes[child]["type"] == "sample")
            downstream_costs[site].add((stacks[child],
                                        model_trace.nodes[child]['log_prob']))
            downstream_guide_cost_nodes[site].update([child])

    for k in non_reparam_nodes:
        downstream_costs[k] = downstream_costs[k].sum_to(guide_trace.nodes[k]["cond_indep_stack"])

    return downstream_costs, downstream_guide_cost_nodes


def _compute_elbo_reparam(model_trace, guide_trace, non_reparam_nodes):
    elbo = 0.0
    surrogate_elbo = 0.0
    for name, model_site in model_trace.nodes.items():
        if model_site["type"] == "sample":
            if model_site["is_observed"]:
                elbo += model_site["log_prob_sum"]
                surrogate_elbo += model_site["log_prob_sum"]
            else:
                # deal with log p(z|...) term
                elbo += model_site["log_prob_sum"]
                surrogate_elbo += model_site["log_prob_sum"]
                # deal with log q(z|...) term, if present
                guide_site = guide_trace.nodes[name]
                elbo -= guide_site["log_prob_sum"]
                entropy_term = guide_site["score_parts"].entropy_term
                if not is_identically_zero(entropy_term):
                    surrogate_elbo -= entropy_term.sum()

    # elbo is never differentiated, surrogate_elbo is

    return torch_data_sum(elbo), surrogate_elbo


def _compute_elbo_non_reparam(guide_trace, non_reparam_nodes, downstream_costs):
    # construct all the reinforce-like terms.
    # we include only downstream costs to reduce variance
    # optionally include baselines to further reduce variance
    # XXX should the average baseline be in the param store as below?
    surrogate_elbo = 0.0
    baseline_loss = 0.0
    for node in non_reparam_nodes:
        guide_site = guide_trace.nodes[node]
        downstream_cost = downstream_costs[node]
        baseline = 0.0
        (nn_baseline, nn_baseline_input, use_decaying_avg_baseline, baseline_beta,
            baseline_value) = _get_baseline_options(guide_site)
        use_nn_baseline = nn_baseline is not None
        use_baseline_value = baseline_value is not None
        assert(not (use_nn_baseline and use_baseline_value)), \
            "cannot use baseline_value and nn_baseline simultaneously"
        if use_decaying_avg_baseline:
            dc_shape = downstream_cost.shape
            param_name = "__baseline_avg_downstream_cost_" + node
            with torch.no_grad():
                avg_downstream_cost_old = pyro.param(param_name,
                                                     torch.tensor(0.0).expand(dc_shape).clone())
                avg_downstream_cost_new = (1 - baseline_beta) * downstream_cost + \
                    baseline_beta * avg_downstream_cost_old
            pyro.get_param_store().replace_param(param_name, avg_downstream_cost_new,
                                                 avg_downstream_cost_old)
            baseline += avg_downstream_cost_old
        if use_nn_baseline:
            # block nn_baseline_input gradients except in baseline loss
            baseline += nn_baseline(detach_iterable(nn_baseline_input))
        elif use_baseline_value:
            # it's on the user to make sure baseline_value tape only points to baseline params
            baseline += baseline_value
        if use_nn_baseline or use_baseline_value:
            # accumulate baseline loss
            baseline_loss += torch.pow(downstream_cost.detach() - baseline, 2.0).sum()

        score_function_term = guide_site["score_parts"].score_function
        if use_nn_baseline or use_decaying_avg_baseline or use_baseline_value:
            if downstream_cost.size() != baseline.size():
                raise ValueError("Expected baseline at site {} to be {} instead got {}".format(
                    node, downstream_cost.size(), baseline.size()))
            downstream_cost = downstream_cost - baseline
        surrogate_elbo += (score_function_term * downstream_cost.detach()).sum()

    return surrogate_elbo, baseline_loss


class TraceGraph_ELBO(ELBO):
    """
    A TraceGraph implementation of ELBO-based SVI. The gradient estimator
    is constructed along the lines of reference [1] specialized to the case
    of the ELBO. It supports arbitrary dependency structure for the model
    and guide as well as baselines for non-reparameterizable random variables.
    Where possible, conditional dependency information as recorded in the
    :class:`~pyro.poutine.trace.Trace` is used to reduce the variance of the gradient estimator.
    In particular three kinds of conditional dependency information are
    used to reduce variance:
    - the sequential order of samples (z is sampled after y => y does not depend on z)
    - :class:`~pyro.iarange` generators
    - :class:`~pyro.irange` generators

    References

    [1] `Gradient Estimation Using Stochastic Computation Graphs`,
        John Schulman, Nicolas Heess, Theophane Weber, Pieter Abbeel

    [2] `Neural Variational Inference and Learning in Belief Networks`
        Andriy Mnih, Karol Gregor
    """

    def _get_traces(self, model, guide, *args, **kwargs):
        """
        runs the guide and runs the model against the guide with
        the result packaged as a tracegraph generator
        """
        return iter_importance_traces(num_particles=self.num_particles,
                                      graph_type="dense")(
                                          model, guide, *args, **kwargs)

    def loss(self, model, guide, *args, **kwargs):
        """
        :returns: returns an estimate of the ELBO
        :rtype: float

        Evaluates the ELBO with an estimator that uses num_particles many samples/particles.
        """
        elbo = 0.0
        for weight, model_trace, guide_trace in self._get_traces(model, guide, *args, **kwargs):
            guide_trace.log_prob_sum(), model_trace.log_prob_sum()

            elbo_particle = 0.0

            for name in model_trace.nodes.keys():
                if model_trace.nodes[name]["type"] == "sample":
                    if model_trace.nodes[name]["is_observed"]:
                        elbo_particle += model_trace.nodes[name]["log_prob_sum"]
                    else:
                        elbo_particle += model_trace.nodes[name]["log_prob_sum"]
                        elbo_particle -= guide_trace.nodes[name]["log_prob_sum"]

            elbo += torch_data_sum(weight * elbo_particle)

        loss = -elbo
        if is_nan(loss):
            warnings.warn('Encountered NAN loss')
        return loss

    def loss_and_grads(self, model, guide, *args, **kwargs):
        """
        :returns: returns an estimate of the ELBO
        :rtype: float

        Computes the ELBO as well as the surrogate ELBO that is used to form the gradient estimator.
        Performs backward on the latter. Num_particle many samples are used to form the estimators.
        If baselines are present, a baseline loss is also constructed and differentiated.
        """
        loss = 0.0
        for weight, model_trace, guide_trace in self._get_traces(model, guide, *args, **kwargs):
            loss += self._loss_and_grads_particle(weight, model_trace, guide_trace)
        return loss

    def _loss_and_grads_particle(self, weight, model_trace, guide_trace):
<<<<<<< HEAD
=======
        # have the trace compute all the individual (batch) log pdf terms
        # and score function terms (if present) so that they are available below
        model_trace.compute_log_prob()
        guide_trace.compute_score_parts()
        if infer.is_validation_enabled():
            for site in model_trace.nodes.values():
                if site["type"] == "sample":
                    check_site_shape(site, self.max_iarange_nesting)
            for site in guide_trace.nodes.values():
                if site["type"] == "sample":
                    check_site_shape(site, self.max_iarange_nesting)

>>>>>>> ac50bac3
        # compute elbo for reparameterized nodes
        non_reparam_nodes = set(guide_trace.nonreparam_stochastic_nodes)
        elbo, surrogate_elbo = _compute_elbo_reparam(model_trace, guide_trace, non_reparam_nodes)

        # the following computations are only necessary if we have non-reparameterizable nodes
        baseline_loss = 0.0
        if non_reparam_nodes:
            downstream_costs, _ = _compute_downstream_costs(model_trace, guide_trace, non_reparam_nodes)
            surrogate_elbo_term, baseline_loss = _compute_elbo_non_reparam(guide_trace,
                                                                           non_reparam_nodes, downstream_costs)
            surrogate_elbo += surrogate_elbo_term

        # collect parameters to train from model and guide
        trainable_params = set(site["value"].unconstrained()
                               for trace in (model_trace, guide_trace)
                               for site in trace.nodes.values()
                               if site["type"] == "param")

        if trainable_params:
            surrogate_loss = -surrogate_elbo
            torch_backward(weight * (surrogate_loss + baseline_loss))
            pyro.get_param_store().mark_params_active(trainable_params)

        loss = -elbo
        if is_nan(loss):
            warnings.warn('Encountered NAN loss')
        return weight * loss<|MERGE_RESOLUTION|>--- conflicted
+++ resolved
@@ -238,21 +238,6 @@
         return loss
 
     def _loss_and_grads_particle(self, weight, model_trace, guide_trace):
-<<<<<<< HEAD
-=======
-        # have the trace compute all the individual (batch) log pdf terms
-        # and score function terms (if present) so that they are available below
-        model_trace.compute_log_prob()
-        guide_trace.compute_score_parts()
-        if infer.is_validation_enabled():
-            for site in model_trace.nodes.values():
-                if site["type"] == "sample":
-                    check_site_shape(site, self.max_iarange_nesting)
-            for site in guide_trace.nodes.values():
-                if site["type"] == "sample":
-                    check_site_shape(site, self.max_iarange_nesting)
-
->>>>>>> ac50bac3
         # compute elbo for reparameterized nodes
         non_reparam_nodes = set(guide_trace.nonreparam_stochastic_nodes)
         elbo, surrogate_elbo = _compute_elbo_reparam(model_trace, guide_trace, non_reparam_nodes)
